# Changelog

All notable changes to this project will be documented in this file.

The format is based on [Keep a Changelog](https://keepachangelog.com/en/1.0.0/),
and this project adheres to [Semantic Versioning](https://semver.org/spec/v2.0.0.html).

## [Unreleased]

## [0.2.1] - 2021-12-05
<<<<<<< HEAD
=======
- fixed downloading of searcher native module release artifact
- fixed release script
>>>>>>> 623ef7ab

## [0.2.0] - 2021-10-11
- replaced use of ripgrep and jq via shell command from elisp with ripgrep-backed native module
- reverted to using `ts` timestamps for all time fields

## [0.1.3] - 2021-08-20
- fixed bug affecting todo creation
- added a release script

## [0.1.2] - 2021-08-18
- added logic to ensure that note file has not been modified since last write before updating

## [0.1.1] - 2021-08-07
- improved handling of due date parsing errors in `mxtodo-create-todo`

## [0.1.0] - 2021-08-07
- added this CHANGELOG file
- added initial README
- added basic functionality for listing and managing Markdown TODOs<|MERGE_RESOLUTION|>--- conflicted
+++ resolved
@@ -8,11 +8,8 @@
 ## [Unreleased]
 
 ## [0.2.1] - 2021-12-05
-<<<<<<< HEAD
-=======
 - fixed downloading of searcher native module release artifact
 - fixed release script
->>>>>>> 623ef7ab
 
 ## [0.2.0] - 2021-10-11
 - replaced use of ripgrep and jq via shell command from elisp with ripgrep-backed native module
